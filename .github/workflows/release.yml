# Terraform Provider release workflow.
name: Release

# This GitHub action creates a release when a tag that matches the pattern
# "v*" (e.g. v0.1.0) is created.
on:
  push:
    tags:
      - 'v*'

# Releases need permissions to read and write the repository contents.
# GitHub considers creating releases and uploading assets as writing contents.
permissions:
  contents: write

jobs:
  run-tests:
    uses: ./.github/workflows/test.yml
    secrets:
      ENTITLE_API_KEY: ${{ secrets.ENTITLE_API_KEY }}
      ENTITLE_OWNER_EMAIL: ${{ secrets.ENTITLE_OWNER_EMAIL }}
      ENTITLE_OWNER_ID: ${{ secrets.ENTITLE_OWNER_ID }}
      ENTITLE_WORKFLOW_ID: ${{ secrets.ENTITLE_WORKFLOW_ID }}
      ENTITLE_USER1_ID: ${{ secrets.ENTITLE_USER1_ID }}
      ENTITLE_USER2_ID: ${{ secrets.ENTITLE_USER2_ID }}
<<<<<<< HEAD
=======
      ENTITLE_ROLE_ID: ${{ secrets.ENTITLE_ROLE_ID }}
      ENTITLE_RESOURCE_ID: ${{ secrets.ENTITLE_RESOURCE_ID }}
>>>>>>> 5ae1942b
  goreleaser:
    needs:
      - run-tests
    runs-on: ubuntu-latest
    steps:
      - uses: actions/checkout@c85c95e3d7251135ab7dc9ce3241c5835cc595a9 # v3.5.3
        with:
          # Allow goreleaser to access older tag information.
          fetch-depth: 0
      - uses: actions/setup-go@93397bea11091df50f3d7e59dc26a7711a8bcfbe # v4.1.0
        with:
          go-version-file: 'go.mod'
          cache: true
      - name: Import GPG key
        uses: crazy-max/ghaction-import-gpg@72b6676b71ab476b77e676928516f6982eef7a41 # v5.3.0
        id: import_gpg
        with:
          gpg_private_key: ${{ secrets.GPG_PRIVATE_KEY }}
          passphrase: ${{ secrets.PASSPHRASE }}
      - name: Run GoReleaser
        uses: goreleaser/goreleaser-action@3fa32b8bb5620a2c1afe798654bbad59f9da4906 # v4.4.0
        with:
          args: release --clean
        env:
          # GitHub sets the GITHUB_TOKEN secret automatically.
          GITHUB_TOKEN: ${{ secrets.GITHUB_TOKEN }}
          GPG_FINGERPRINT: ${{ steps.import_gpg.outputs.fingerprint }}<|MERGE_RESOLUTION|>--- conflicted
+++ resolved
@@ -23,11 +23,8 @@
       ENTITLE_WORKFLOW_ID: ${{ secrets.ENTITLE_WORKFLOW_ID }}
       ENTITLE_USER1_ID: ${{ secrets.ENTITLE_USER1_ID }}
       ENTITLE_USER2_ID: ${{ secrets.ENTITLE_USER2_ID }}
-<<<<<<< HEAD
-=======
       ENTITLE_ROLE_ID: ${{ secrets.ENTITLE_ROLE_ID }}
       ENTITLE_RESOURCE_ID: ${{ secrets.ENTITLE_RESOURCE_ID }}
->>>>>>> 5ae1942b
   goreleaser:
     needs:
       - run-tests
