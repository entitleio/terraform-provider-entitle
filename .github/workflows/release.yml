# Terraform Provider release workflow.
name: Release

# This GitHub action creates a release when a tag that matches the pattern
# "v*" (e.g. v0.1.0) is created.
on:
  push:
    tags:
      - 'v*'

# Releases need permissions to read and write the repository contents.
# GitHub considers creating releases and uploading assets as writing contents.
permissions:
  contents: write

jobs:
  run-tests:
    uses: ./.github/workflows/test.yml
    secrets:
      ENTITLE_API_KEY: ${{ secrets.ENTITLE_API_KEY }}
      ENTITLE_OWNER_EMAIL: ${{ secrets.ENTITLE_OWNER_EMAIL }}
      ENTITLE_OWNER_ID: ${{ secrets.ENTITLE_OWNER_ID }}
      ENTITLE_WORKFLOW_ID: ${{ secrets.ENTITLE_WORKFLOW_ID }}
<<<<<<< HEAD
      ENTITLE_USER1_ID: ${{ secrets.ENTITLE_USER1_ID }}
      ENTITLE_USER2_ID: ${{ secrets.ENTITLE_USER2_ID }}
=======
      ENTITLE_ROLE_ID: ${{ secrets.ENTITLE_ROLE_ID }}
      ENTITLE_RESOURCE_ID: ${{ secrets.ENTITLE_RESOURCE_ID }}
>>>>>>> 387d91d7
  goreleaser:
    needs:
      - run-tests
    runs-on: ubuntu-latest
    steps:
      - uses: actions/checkout@c85c95e3d7251135ab7dc9ce3241c5835cc595a9 # v3.5.3
        with:
          # Allow goreleaser to access older tag information.
          fetch-depth: 0
      - uses: actions/setup-go@93397bea11091df50f3d7e59dc26a7711a8bcfbe # v4.1.0
        with:
          go-version-file: 'go.mod'
          cache: true
      - name: Import GPG key
        uses: crazy-max/ghaction-import-gpg@72b6676b71ab476b77e676928516f6982eef7a41 # v5.3.0
        id: import_gpg
        with:
          gpg_private_key: ${{ secrets.GPG_PRIVATE_KEY }}
          passphrase: ${{ secrets.PASSPHRASE }}
      - name: Run GoReleaser
        uses: goreleaser/goreleaser-action@3fa32b8bb5620a2c1afe798654bbad59f9da4906 # v4.4.0
        with:
          args: release --clean
        env:
          # GitHub sets the GITHUB_TOKEN secret automatically.
          GITHUB_TOKEN: ${{ secrets.GITHUB_TOKEN }}
          GPG_FINGERPRINT: ${{ steps.import_gpg.outputs.fingerprint }}<|MERGE_RESOLUTION|>--- conflicted
+++ resolved
@@ -21,13 +21,10 @@
       ENTITLE_OWNER_EMAIL: ${{ secrets.ENTITLE_OWNER_EMAIL }}
       ENTITLE_OWNER_ID: ${{ secrets.ENTITLE_OWNER_ID }}
       ENTITLE_WORKFLOW_ID: ${{ secrets.ENTITLE_WORKFLOW_ID }}
-<<<<<<< HEAD
       ENTITLE_USER1_ID: ${{ secrets.ENTITLE_USER1_ID }}
       ENTITLE_USER2_ID: ${{ secrets.ENTITLE_USER2_ID }}
-=======
       ENTITLE_ROLE_ID: ${{ secrets.ENTITLE_ROLE_ID }}
       ENTITLE_RESOURCE_ID: ${{ secrets.ENTITLE_RESOURCE_ID }}
->>>>>>> 387d91d7
   goreleaser:
     needs:
       - run-tests
