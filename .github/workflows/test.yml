--- conflicted
+++ resolved
@@ -18,13 +18,10 @@
         required: true
       ENTITLE_USER2_ID:
         required: true
-<<<<<<< HEAD
-=======
       ENTITLE_ROLE_ID:
         required: true
       ENTITLE_RESOURCE_ID:
         required: true
->>>>>>> 5ae1942b
   push:
     branches:
       - main
@@ -115,11 +112,7 @@
           ENTITLE_WORKFLOW_ID: ${{ secrets.ENTITLE_WORKFLOW_ID }}
           ENTITLE_USER1_ID: ${{ secrets.ENTITLE_USER1_ID }}
           ENTITLE_USER2_ID: ${{ secrets.ENTITLE_USER2_ID }}
-<<<<<<< HEAD
-        run: go test -v -cover ./internal/provider/
-=======
           ENTITLE_ROLE_ID: ${{ secrets.ENTITLE_ROLE_ID }}
           ENTITLE_RESOURCE_ID: ${{ secrets.ENTITLE_RESOURCE_ID }}
         run: go test -v -cover -tags=acceptance ./internal/provider/...
->>>>>>> 5ae1942b
         timeout-minutes: 10