--- conflicted
+++ resolved
@@ -31,7 +31,6 @@
 
 // ResourceDataSourceModel describes the data source data model.
 type ResourceDataSourceModel struct {
-<<<<<<< HEAD
 	Id                      types.String                        `tfsdk:"id"`
 	Workflow                *utils.IdNameModel                  `tfsdk:"workflow"`
 	Maintainers             []*utils.MaintainerModel            `tfsdk:"maintainers"`
@@ -41,25 +40,10 @@
 	Owner                   *utils.IdEmailModel                 `tfsdk:"owner"`
 	Name                    types.String                        `tfsdk:"name"`
 	Description             types.String                        `tfsdk:"description"`
-	UserDefinedDescription  types.String                        `tfsdk:"user_defined_description"`
-	AllowedDurations        types.List                          `tfsdk:"allowed_durations"`
+	UserDefinedDescription  types.String             `tfsdk:"user_defined_description"`
+	AllowedDurations       types.Set                          `tfsdk:"allowed_durations"`
 	PrerequisitePermissions []utils.PrerequisitePermissionModel `tfsdk:"prerequisite_permissions"`
 	Requestable             types.Bool                          `tfsdk:"requestable"`
-=======
-	Id                     types.String             `tfsdk:"id"`
-	Workflow               *utils.IdNameModel       `tfsdk:"workflow"`
-	Maintainers            []*utils.MaintainerModel `tfsdk:"maintainers"`
-	Integration            types.Object             `tfsdk:"integration"`
-	Tags                   types.List               `tfsdk:"tags"`
-	UserDefinedTags        types.List               `tfsdk:"user_defined_tags"`
-	Owner                  *utils.IdEmailModel      `tfsdk:"owner"`
-	Name                   types.String             `tfsdk:"name"`
-	Description            types.String             `tfsdk:"description"`
-	UserDefinedDescription types.String             `tfsdk:"user_defined_description"`
-	AllowedDurations       types.Set                `tfsdk:"allowed_durations"`
-	Requestable            types.Bool               `tfsdk:"requestable"`
-	AllowAsGrantMethod     types.Bool               `tfsdk:"allow_as_grant_method"`
->>>>>>> 9b33fcdb
 }
 
 // Metadata sets the metadata for the data source.
@@ -115,8 +99,8 @@
 			"allowed_durations": schema.SetAttribute{
 				ElementType:         types.NumberType,
 				Computed:            true,
-				Description:         "List of allowed access durations",
-				MarkdownDescription: "List of allowed access durations",
+				Description:         "Set of allowed access durations",
+				MarkdownDescription: "Set of allowed access durations",
 			},
 			"requestable": schema.BoolAttribute{
 				Computed:            true,
