package provider

import (
	"context"
	"os"

	"github.com/hashicorp/terraform-plugin-framework/datasource"
	"github.com/hashicorp/terraform-plugin-framework/path"
	"github.com/hashicorp/terraform-plugin-framework/provider"
	"github.com/hashicorp/terraform-plugin-framework/provider/schema"
	"github.com/hashicorp/terraform-plugin-framework/resource"
	"github.com/hashicorp/terraform-plugin-framework/types"
	"github.com/hashicorp/terraform-plugin-log/tflog"

	"github.com/entitleio/terraform-provider-entitle/internal/client"
	"github.com/entitleio/terraform-provider-entitle/internal/provider/accessReviewForwards"
	"github.com/entitleio/terraform-provider-entitle/internal/provider/agentTokens"
	"github.com/entitleio/terraform-provider-entitle/internal/provider/bundles"
	"github.com/entitleio/terraform-provider-entitle/internal/provider/integrations"
	"github.com/entitleio/terraform-provider-entitle/internal/provider/policies"
	"github.com/entitleio/terraform-provider-entitle/internal/provider/resources"
	"github.com/entitleio/terraform-provider-entitle/internal/provider/roles"
	"github.com/entitleio/terraform-provider-entitle/internal/provider/users"
	"github.com/entitleio/terraform-provider-entitle/internal/provider/workflows"
)

const (
	defaultAPIServer = "https://api.entitle.io"
)

// Ensure EntitleProvider satisfies various provider interfaces.
var _ provider.Provider = &EntitleProvider{}

// EntitleProvider defines the provider implementation.
type EntitleProvider struct {
	// version is set to the provider version on release, "dev" when the
	// provider is built and ran locally, and "test" when running acceptance
	// testing.
	version string
}

// EntitleProviderModel describes the provider data model.
type EntitleProviderModel struct {
	Endpoint types.String `tfsdk:"endpoint"`
	APIKey   types.String `tfsdk:"api_key"`
}

// Metadata sets the provider metadata.
func (p *EntitleProvider) Metadata(
	ctx context.Context,
	req provider.MetadataRequest,
	resp *provider.MetadataResponse,
) {
	resp.TypeName = "entitle"
	resp.Version = p.version
}

// Schema defines the provider schema with its attributes.
func (p *EntitleProvider) Schema(
	ctx context.Context,
	req provider.SchemaRequest,
	resp *provider.SchemaResponse,
) {
	resp.Schema = schema.Schema{
		MarkdownDescription: "The Entitle provider allows you to manage your [Entitle](https://www.entitle.io) resources and configurations through Terraform. It provides the ability to automate the management of integrations, workflows, and access policies within your Entitle environment.",
		Description:         "The Entitle provider allows you to manage your Entitle resources and configurations through Terraform.",
		Attributes: map[string]schema.Attribute{
			"endpoint": schema.StringAttribute{
				MarkdownDescription: "entitle API server address, default: https://api.entitle.io",
				Description:         "entitle API server address, default: https://api.entitle.io",
				Optional:            true,
			},
			"api_key": schema.StringAttribute{
				MarkdownDescription: "entitle API bearer authorizations (http, Bearer)",
				Description:         "entitle API bearer authorizations (http, Bearer)",
				Sensitive:           true,
				Optional:            true,
			},
		},
	}
}

// Configure configures the provider based on the provided configuration.
func (p *EntitleProvider) Configure(
	ctx context.Context,
	req provider.ConfigureRequest,
	resp *provider.ConfigureResponse,
) {
	var config EntitleProviderModel

	// Retrieve configuration values from the request.
	diags := req.Config.Get(ctx, &config)
	resp.Diagnostics.Append(diags...)
	if resp.Diagnostics.HasError() {
		return
	}

	// Validate and set API key.
	token := os.Getenv("ENTITLE_API_KEY")
	if !config.APIKey.IsUnknown() {
		token = config.APIKey.String()
	}

	if token == "" {
		resp.Diagnostics.AddAttributeError(
			path.Root("api_key"),
			"Missing Entitle API Key",
			"The provider cannot create the Entitle API client as there is a missing or empty value for the "+
				"Entitle API token. "+
				"Set the token value in the configuration or use the ENTITLE_API_KEY environment variable. "+
				"If either is already set, ensure the value is not empty.",
		)
	}

	// Check for errors before proceeding.
	if resp.Diagnostics.HasError() {
		return
	}

	// Retrieve server value from environment variables or configuration.
	server := os.Getenv("ENTITLE_API_ENDPOINT")
	if !config.Endpoint.IsNull() {
		server = config.Endpoint.ValueString()
	}

	if server == "" {
		config.Endpoint = types.StringValue(defaultAPIServer)
		server = defaultAPIServer
	}

	// Set log fields and create Entitle client.
	ctx = tflog.SetField(ctx, "entitle_endpoint", server)
	ctx = tflog.SetField(ctx, "entitle_token", token)
	ctx = tflog.MaskFieldValuesWithFieldKeys(ctx, "entitle_token")

	tflog.Debug(ctx, "Creating entitle client...")

	c, err := client.NewClientWithResponses(
		server,
		client.WithRequestEditorFn(
			client.SetBearerToken(token),
		),
	)
	if err != nil {
		resp.Diagnostics.AddError(
			"Unable to Create Entitle API Client",
			"An unexpected error occurred when creating the Entitle API client. "+
				"If the error is not clear, please contact the provider developers.\n\n"+
				"Entitle Client Error: "+err.Error(),
		)
		return
	}

	// Set client configuration for data sources and resources.
	resp.DataSourceData = c
	resp.ResourceData = c

	tflog.Info(ctx, "Configured Entitle client", map[string]any{"success": true})
}

// Resources returns the list of provider resources.
func (p *EntitleProvider) Resources(ctx context.Context) []func() resource.Resource {
	return []func() resource.Resource{
		integrations.NewIntegrationResource,
		bundles.NewBundleResource,
		policies.NewPolicyResource,
		workflows.NewWorkflowResource,
		agentTokens.NewAgentTokenResource,
<<<<<<< HEAD
		accessReviewForwards.NewAccessReviewForwardResource,
=======
		roles.NewRoleResource,
>>>>>>> 387d91d7
	}
}

// DataSources returns the list of provider data sources.
func (p *EntitleProvider) DataSources(ctx context.Context) []func() datasource.DataSource {
	return []func() datasource.DataSource{
		integrations.NewIntegrationDataSource,
		bundles.NewBundleDataSource,
		policies.NewPolicyDataSource,
		workflows.NewWorkflowDataSource,
		agentTokens.NewAgentTokenDataSource,
		resources.NewResourceDataSource,
		users.NewUserDataSource,
<<<<<<< HEAD
		accessReviewForwards.NewAccessReviewForwardDataSource,
=======
		roles.NewRoleDataSource,
>>>>>>> 387d91d7
	}
}

// New returns a new instance of the EntitleProvider.
// This function is a factory for creating a new provider instance.
// It takes the version as a parameter and returns a function that, when called, creates a new EntitleProvider.
func New(version string) func() provider.Provider {
	return func() provider.Provider {
		return &EntitleProvider{
			version: version,
		}
	}
}<|MERGE_RESOLUTION|>--- conflicted
+++ resolved
@@ -166,11 +166,8 @@
 		policies.NewPolicyResource,
 		workflows.NewWorkflowResource,
 		agentTokens.NewAgentTokenResource,
-<<<<<<< HEAD
 		accessReviewForwards.NewAccessReviewForwardResource,
-=======
 		roles.NewRoleResource,
->>>>>>> 387d91d7
 	}
 }
 
@@ -184,11 +181,8 @@
 		agentTokens.NewAgentTokenDataSource,
 		resources.NewResourceDataSource,
 		users.NewUserDataSource,
-<<<<<<< HEAD
 		accessReviewForwards.NewAccessReviewForwardDataSource,
-=======
 		roles.NewRoleDataSource,
->>>>>>> 387d91d7
 	}
 }
 
